--- conflicted
+++ resolved
@@ -31,6 +31,8 @@
 
       - name: 🧪 Run backend unit tests with coverage
         run: yarn test:coverage:report
+        env:
+          TSX_TSCONFIG_PATH: "./tsconfig.json"
 
       - name: 📊 Upload backend coverage reports
         uses: codecov/codecov-action@v4
@@ -65,13 +67,8 @@
       - name: 🧪 Run frontend tests with coverage
         run: yarn test --run --coverage
 
-<<<<<<< HEAD
-      - name: 📊 Upload frontend coverage reports
-        uses: codecov/codecov-action@v4
-=======
       - name: 📊 Upload coverage reports
         uses: codecov/codecov-action@v5
->>>>>>> 9a3c7de3
         with:
           directory: ./Cardoon/coverage
           flags: frontend-unittests
