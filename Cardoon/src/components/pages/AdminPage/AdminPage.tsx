import { useContext, useState, useEffect } from "react";
import { UserContext } from "../../../context/UserContext";
<<<<<<< HEAD
import {
  useFetch,
  RESOURCES,
  usePost,
  useAdminCatchup,
} from "../../../hooks/server";
=======
import { SnackbarContext } from "../../../context/SnackbarContext";
import { useFetch, RESOURCES, usePost } from "../../../hooks/server";
>>>>>>> 7c8d4bfa
import { Item } from "../../../types/common";

const VALID_ITEM_TYPES = ["head", "weapon", "armor", "accessory"] as const;

const CaroleCards = () => {
  const { data, post } = useAdminCatchup();
  const cardsNotFromCarole =
    data?.allCardsFromCarole.filter(
      ({ user }) => user !== "684835fc6f4fff7090150f30"
    ) || [];
  console.log("All cards from Carole:", cardsNotFromCarole);

  const triggerCatchup = async () => {
    const confirm = window.confirm(
      "Êtes-vous sûr de vouloir lancer la procédure de rattrapage ?" +
        "\nCette action est irréversible."
    );
    if (!confirm) return;
    await post();
    alert("Procédure de rattrapage lancée.");
  };

  return (
    <div>
      <p>Max : "67a3c4c1e0440819311607dd"</p>
      <h2>
        Cartes Carole (684835fc6f4fff7090150f30) ({cardsNotFromCarole.length}{" "}
        trouvées)
      </h2>
      <button onClick={triggerCatchup}>NUKE</button>
      <p>
        {cardsNotFromCarole.map((userCard, index) => (
          <span key={index}>"{userCard._id}",</span>
        ))}
      </p>
    </div>
  );
};

export const ShopAdminPage = () => {
  const { user } = useContext(UserContext);
  const { openSnackbarWithMessage } = useContext(SnackbarContext);
  const [newItem, setNewItem] = useState<Item>({
    _id: "",
    name: "Calculette Wish",
    description: "Plus de gold, mais... êtes-vous sûr qu'elle fonctionne ?",
    price: 500,
    image:
      "https://www.lissac.fr/media/catalog/product/0/3/03663234078213_ASH1907_NOIR_FACE_9131.png",
    type: "weapon",
    effect: {
      type: "gold",
      value: 5,
    },
  });
  const [itemImageFile, setItemImageFile] = useState<File | string | null>(
    null
  );
  const isDev = import.meta.env.MODE === "development";

  const { fetch, data } = useFetch<Item[]>(RESOURCES.ITEMS);
  const { post, loading, error } = usePost<Item>(RESOURCES.ITEMS);
  const [items, setItems] = useState<Item[]>(data || []);
  const [isSaving, setIsSaving] = useState(false);
  useEffect(() => {
    fetch();
    document.title = "Page d'administration de la boutique";
  }, [fetch]);

  useEffect(() => {
    if (data) {
      setItems(data);
    }
  }, [data]);

  // Handle error and success states for item saving
  useEffect(() => {
    if (isSaving && !loading) {
      if (error) {
        openSnackbarWithMessage(
          `Erreur lors de l'ajout de l'objet: ${error}`,
          "error"
        );
      } else {
        openSnackbarWithMessage(
          "Objet ajouté avec succès!",
          "success"
        );
        // Refresh the items list
        fetch();
      }
      setIsSaving(false);
    }
  }, [isSaving, loading, error, openSnackbarWithMessage, fetch]);

  if (!user || user.role !== "admin" || !isDev) {
    return <p>Vous n'avez pas accès à cette page.</p>;
  }

  const saveItem = async (e: React.FormEvent) => {
    e.preventDefault();
    setIsSaving(true);
    
    const formData = new FormData();
    if (itemImageFile) {
      formData.append("imageFile", itemImageFile);
    }
    formData.append("image", newItem.image);
    formData.append("name", newItem.name);
    formData.append("description", newItem.description);
    formData.append("price", newItem.price.toString());
    formData.append("type", newItem.type);
    formData.append("effectType", newItem.effect.type);
    formData.append("effectValue", newItem.effect.value.toString());

    try {
      await post(formData);
    } catch (err) {
      // Handle any additional errors not caught by the hook
      setIsSaving(false);
      const errorMessage = err instanceof Error ? err.message : "Une erreur inattendue s'est produite";
      openSnackbarWithMessage(
        `Erreur lors de l'ajout de l'objet: ${errorMessage}`,
        "error"
      );
    }
  };

  return (
    <div className="Admin">
      <h1>Page d'administration de la boutique</h1>
      <p>Cette page est réservée aux administrateurs.</p>
      <h2>Ajouter un nouvel objet</h2>
      <form onSubmit={saveItem}>
        <input
          type="text"
          placeholder="Nom de l'objet"
          value={newItem.name}
          onChange={(e) => setNewItem({ ...newItem, name: e.target.value })}
        />
        <input
          type="text"
          placeholder="Description de l'objet"
          value={newItem.description}
          onChange={(e) =>
            setNewItem({ ...newItem, description: e.target.value })
          }
        />
        <input
          type="number"
          placeholder="Prix de l'objet"
          value={newItem.price}
          onChange={(e) =>
            setNewItem({
              ...newItem,
              price: isNaN(parseInt(e.target.value))
                ? 0
                : parseInt(e.target.value),
            })
          }
        />
        <input
          type="text"
          placeholder="Image de l'objet (URL)"
          value={newItem.image}
          onChange={(e) => setNewItem({ ...newItem, image: e.target.value })}
        />
        <input
          type="file"
          accept="image/*"
          onChange={(e) => {
            if (e.target.files && e.target.files[0]) {
              setItemImageFile(e.target.files[0]);
            }
          }}
        />
        <select
          value={newItem.type}
          onChange={(e) =>
            setNewItem({
              ...newItem,
              type: VALID_ITEM_TYPES.includes(e.target.value as any)
                ? (e.target.value as any)
                : "weapon",
            })
          }
        >
          <option value="head">Tête</option>
          <option value="weapon">Arme</option>
          <option value="armor">Armure</option>
          <option value="accessory">Accessoire</option>
        </select>
        <input
          type="number"
          placeholder="Valeur de l'effet"
          value={newItem.effect.value}
          onChange={(e) =>
            setNewItem({
              ...newItem,
              effect: {
                ...newItem.effect,
                value: isNaN(parseInt(e.target.value))
                  ? 0
                  : parseInt(e.target.value),
              },
            })
          }
        />
        <button type="submit" disabled={loading}>
          {loading ? "Ajout en cours..." : "Ajouter"}
        </button>
      </form>
      <h2>Liste des objets</h2>
      <ul>
        {items.map((item) => (
          <li key={item._id}>
            <h3>{item.name}</h3>
            <p>{item.description}</p>
            <p>Prix: {item.price} gold</p>
            <img src={item.image} alt={item.name} />
          </li>
        ))}
      </ul>

      <CaroleCards />
    </div>
  );
};

export default ShopAdminPage;<|MERGE_RESOLUTION|>--- conflicted
+++ resolved
@@ -1,16 +1,13 @@
 import { useContext, useState, useEffect } from "react";
 import { UserContext } from "../../../context/UserContext";
-<<<<<<< HEAD
+
 import {
   useFetch,
   RESOURCES,
   usePost,
   useAdminCatchup,
 } from "../../../hooks/server";
-=======
-import { SnackbarContext } from "../../../context/SnackbarContext";
-import { useFetch, RESOURCES, usePost } from "../../../hooks/server";
->>>>>>> 7c8d4bfa
+
 import { Item } from "../../../types/common";
 
 const VALID_ITEM_TYPES = ["head", "weapon", "armor", "accessory"] as const;
