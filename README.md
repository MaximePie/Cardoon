# Cardoon

## Why this app ?

I want to make learning addictive again by making a small card game

## Stack

This is a MERN stack

## Roadmap

1 - Create a single card task
2 - The plan is to use AI to adjust the progress curve

### Board

### 28 01 2025

- I switched to axios
- Created a basic seeding method that can come handy later

> Todo : Display cards on front
> Todo : Start working on basic cards form

### 29 01 2025

- Created very basic card style
- Added basic crud

> TODO : Use Increment to filter the cards

### 30/04/2025

- Created an upgrade page to earn coins while reviewing
- Open BETA
- Card Form is not more user friendly
- Disabled IA generation for new questions for the moment
  > TODO : Adjust card creation option

### 19/10/2025

- Added React front tests

### 20/10/2025

- Added Husky
- Eslint additionnal rules

### 21/10/2025

- Added Express helmet
- Added Zod basic validation

### 22/10/2025

- Added first CI/CD pipelines
- Fixed CI/CD workflow placement (moved to repository root)
- Added comprehensive GitHub Actions workflows:
  - 🔍 ESLint with PR comments
  - 🧪 Tests, TypeScript & Build validation
  - 🎯 Quality Gate for PRs
  - 🚀 Debugging workflow

### 23/10/2025

- 🚀 **Implemented TanStack Query v5** for optimistic card deletion
  - ✨ Instant UI feedback with automatic rollback on errors
  - 📊 Intelligent caching and background synchronization
  - 🔄 Optimistic updates for better user experience
  - 📝 Comprehensive error handling with user-friendly messages
  - 🎯 Centralized query management with standardized keys
  - 📚 Full documentation in `docs/TANSTACK_QUERY_IMPLEMENTATION.md`

### 30/10/2025

- Added a sweet beep after pre-commit and pre-push hooks

<<<<<<< HEAD
### 03/11/2025

- Had to go back in time because of a case naming error... :(
=======
## 02/11/2025

- Added first tests on backend
- Restructured User controller that was complex, more are to come.
>>>>>>> 219990b3

## TODOS

- Add tests on back
- ✅ ~~Add Tanstack~~ - **DONE** (Optimistic deletion implemented)
- Add profilers
- Add Zustand/Redux
- Yup, React hook forms
- Extend TanStack Query to card creation and editing
- Add storybook
- Add router boundaries for unlogged users<|MERGE_RESOLUTION|>--- conflicted
+++ resolved
@@ -76,16 +76,9 @@
 
 - Added a sweet beep after pre-commit and pre-push hooks
 
-<<<<<<< HEAD
 ### 03/11/2025
 
-- Had to go back in time because of a case naming error... :(
-=======
-## 02/11/2025
-
-- Added first tests on backend
-- Restructured User controller that was complex, more are to come.
->>>>>>> 219990b3
+- Go back in time...
 
 ## TODOS
 
